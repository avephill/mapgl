# mapgl (development version)

<<<<<<< HEAD
* Added `enable_shiny_hover()` function for optional hover events in Shiny applications:
  - Provides `_hover` input for mouse coordinates and `_feature_hover` input for feature information
  - Performance-conscious design: hover functionality is disabled by default and must be explicitly enabled
  - Works with both `maplibre()` and `mapboxgl()` widgets, including compare views
  - Configurable options: `coordinates = TRUE/FALSE` and `features = TRUE/FALSE`
  - Example: `maplibre() |> add_circle_layer(...) |> enable_shiny_hover()`
  - Compare views support: hover events include map side (`"before"` or `"after"`) in input names
=======
* Comprehensive legend styling system: Major enhancement to legend functionality with extensive customization options:
  - New `legend_style()` function provides user-friendly interface for legend styling without requiring CSS knowledge
  - Container styling: background colors/opacity, borders, border radius, padding, and customizable drop shadows
  - Typography control: font families (with fallbacks), sizes, weights, and colors for both title and text
  - Element borders: add borders around categorical patches/circles and continuous color bars for improved visibility
  - Shadow customization: control shadow color, size, and opacity for professional appearance
  - Works with custom legend IDs and maintains full backward compatibility
  - All legend functions now consolidated under unified `map_legends` documentation

* Advanced data classification system: New functions for automatic choropleth mapping similar to GIS software:
  - `step_equal_interval()`, `step_quantile()`, and `step_jenks()` for automatic classification with equal interval, quantile, and Jenks natural breaks methods
  - `interpolate_palette()` for continuous color scaling with multiple interpolation methods
  - Helper functions `get_legend_labels()`, `get_legend_colors()`, and `get_breaks()` for extracting classification metadata
  - Comprehensive number formatting support (currency, percent, scientific, compact notation) with customizable prefixes, suffixes, and decimal places
  - Seamless integration with existing legend system and step expressions
  - Built on `classInt` package for robust statistical classification algorithms

* Enhanced MapTiler integration: Expanded support for MapTiler mapping styles:
  - Added support for MapTiler style variants through new `variant` parameter in `maptiler_style()`
  - Support for light/dark variants of streets style and hybrid satellite imagery
  - Improved style switching with proper handling of MapTiler-specific features
  - Better integration with basemap switcher functionality

* Robust `set_style()` improvements: Fixed critical issues with dynamic style switching in Shiny applications:
  - Resolved #100: `set_style()` now properly preserves user-added layers, sources, popups, tooltips, and other map elements when switching base styles
  - Enhanced state tracking system maintains map configuration across style changes
  - Improved compatibility with basemap switcher controls for seamless style transitions
  - Fixed legend reversion issues when changing map styles
  - Better handling of map configuration properties in both regular and compare environments

* New `number_format()` function: Comprehensive number formatting for tooltips and map content:
  - Support for currency, percentage, scientific notation, and compact formats
  - Customizable decimal places, thousands separators, and currency symbols
  - Integration with tooltip expressions for dynamic number formatting
  - Works with both static content and expression-based tooltips
>>>>>>> 5de2dbb3

* Enhanced draw control functionality with improved feature editing capabilities:
  - Added ability to load existing features from map sources into the draw control for editing either when initializing the draw control or via `add_features_to_draw()`
  - Fixed vertex styling to properly highlight selected vertices during editing
  - Extended draw control support to compare views, enabling feature editing in side-by-side map comparisons
  - Improved compatibility with both Mapbox GL JS and MapLibre GL JS

* Fixed `hover_options` for vector tile sources in MapLibre (#67):
  - Added proper source layer handling for vector tiles when using hover effects
  - Now works correctly with PMTiles and other vector tile sources that include feature IDs
  - Note: Vector tiles must include feature IDs for hover effects to work. GeoJSON sources automatically generate IDs.

* Enhanced tooltip functionality with expression support:
  - Tooltips can now use expressions for dynamic content generation
  - Use `get_column()` to reference feature properties in tooltips
  - Added `concat()` helper function for combining strings and expressions
  - Example: `tooltip = concat("<strong>Name:</strong> ", get_column("name"), "<br>Value: ", get_column("value"))`
  - Works with both regular tooltips and `set_tooltip()` in Shiny applications

# mapgl 0.2.2

* Added `mapboxgl_view()` and `maplibre_view()` functions for quick visualization of sf objects with automatic geometry detection and column-based styling (#102).
* Added support for rain and snow effects on Mapbox GL maps with `set_rain()` and `set_snow()` functions.
* Added `add_globe_control()` for MapLibre maps, allowing users to toggle between "mercator" and "globe" projections.
* Fixed issue with `set_style()` in Shiny applications for both Mapbox and MapLibre maps (#99).
* Fixed namespacing issue in `get_drawn_features()` for Shiny modules (#95).
* Improved compare functionality with better control support and swiper color customization.

# mapgl 0.2.1

* Improved styling and positioning behavior of the layers control. Users can now customize the appearance of the layers control, and the layers control is collapsed by default with cleaner appearance.
Added ability to link legends to specific layers with the new `layer_id` parameter in `add_legend()`. When a layer is toggled in the layers control, its associated legend will automatically show or hide.
* Added support for custom legend positioning with new margin parameters (`margin_top`, `margin_right`, `margin_bottom`, `margin_left`) that allow fine-grained control over legend placement.
* Fixed layers control toggle button state to correctly reflect the initial visibility of layers, resolving the issue with layers set to `visibility = "none"` showing as active in the control.
* Support for the `compare()` plugin in Shiny applications, with new rendering and proxy functions for comparison apps in Mapbox and MapLibre.
* New `mode` parameter in `compare()` allowing users to choose between `"swipe"` mode with a comparison slider, and `"sync"` mode which displays synchronized maps side-by-side.
* Updates throughout the codebase to allow features to be used in comparison maps via Shiny proxy sessions.

# mapgl 0.2.0

* A new "story map" feature allows users to build interactive story maps.  [View the story mapping vignette](https://walker-data.com/mapgl/articles/story-maps.html) for more information.
* Various bug fixes and performance improvements; [visit the package GitHub page for more details](https://github.com/walkerke/mapgl).

# mapgl 0.1.4

* `add_image()` allows you to add your own image to the map's sprite for use as an icon / symbol layer
* `add_geolocate_control()` adds a Geolocate control to the map
* `add_globe_minimap()` adds a mini globe overview map that tracks how your map moves around the globe
* Support for multiple legends with the argument `add = TRUE`
* A `move_layer()` function that gives you more fine-grained control over layer ordering in a Shiny session
* Various bug fixes and performance improvements.


# mapgl 0.1.3

* Geocoding support for Mapbox and MapLibre maps added with `add_geocoder_control()`
* Freehand draw support in the draw toolbar with `add_draw_control(freehand = TRUE)`
* A "reset view" control available with `add_reset_control()`
* Circle clustering is streamlined with the `cluster_options()` function, to be used with the `cluster_options` argument in `add_circle_layer()` and `add_symbol_layer()`
* Various bug fixes and performance improvements.

# mapgl 0.1.0

* Initial release.<|MERGE_RESOLUTION|>--- conflicted
+++ resolved
@@ -1,6 +1,5 @@
 # mapgl (development version)
 
-<<<<<<< HEAD
 * Added `enable_shiny_hover()` function for optional hover events in Shiny applications:
   - Provides `_hover` input for mouse coordinates and `_feature_hover` input for feature information
   - Performance-conscious design: hover functionality is disabled by default and must be explicitly enabled
@@ -8,7 +7,7 @@
   - Configurable options: `coordinates = TRUE/FALSE` and `features = TRUE/FALSE`
   - Example: `maplibre() |> add_circle_layer(...) |> enable_shiny_hover()`
   - Compare views support: hover events include map side (`"before"` or `"after"`) in input names
-=======
+
 * Comprehensive legend styling system: Major enhancement to legend functionality with extensive customization options:
   - New `legend_style()` function provides user-friendly interface for legend styling without requiring CSS knowledge
   - Container styling: background colors/opacity, borders, border radius, padding, and customizable drop shadows
@@ -44,7 +43,6 @@
   - Customizable decimal places, thousands separators, and currency symbols
   - Integration with tooltip expressions for dynamic number formatting
   - Works with both static content and expression-based tooltips
->>>>>>> 5de2dbb3
 
 * Enhanced draw control functionality with improved feature editing capabilities:
   - Added ability to load existing features from map sources into the draw control for editing either when initializing the draw control or via `add_features_to_draw()`
